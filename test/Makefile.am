# BlueALSA - Makefile.am
# Copyright (c) 2016-2020 Arkadiusz Bokowy

TESTS = \
	test-a2dp \
	test-alsa-ctl \
	test-alsa-pcm \
	test-at \
	test-audio \
	test-ba \
	test-io \
	test-msbc \
	test-rfcomm \
	test-utils

check_PROGRAMS = \
	bluealsa-mock \
	test-a2dp \
	test-alsa-ctl \
	test-alsa-pcm \
	test-at \
	test-audio \
	test-ba \
	test-io \
	test-msbc \
	test-rfcomm \
	test-utils

check_LTLIBRARIES = \
	aloader.la
aloader_la_LDFLAGS = \
	-rpath /nowhere \
	-avoid-version \
	-shared -module

AM_CFLAGS = \
	-I$(top_srcdir)/src \
	@AAC_CFLAGS@ \
	@ALSA_CFLAGS@ \
<<<<<<< HEAD
	@OPENAPTX_CFLAGS@ \
	@FFAPTX_CFLAGS@ \
=======
	@APTX_CFLAGS@ \
	@APTX_HD_CFLAGS@ \
>>>>>>> 0144c5a6
	@BLUEZ_CFLAGS@ \
	@CHECK_CFLAGS@ \
	@GIO2_CFLAGS@ \
	@GLIB2_CFLAGS@ \
	@LDAC_ABR_CFLAGS@ \
	@LDAC_CFLAGS@ \
	@LIBUNWIND_CFLAGS@ \
	@MPG123_CFLAGS@ \
	@SBC_CFLAGS@

LDADD = \
	@AAC_LIBS@ \
	@ALSA_LIBS@ \
<<<<<<< HEAD
	@FFAPTX_LIBS@ \
	@OPENAPTX_LIBS@ \
=======
	@APTX_LIBS@ \
	@APTX_HD_LIBS@ \
>>>>>>> 0144c5a6
	@BLUEZ_LIBS@ \
	@CHECK_LIBS@ \
	@GIO2_LIBS@ \
	@GLIB2_LIBS@ \
	@LDAC_ABR_LIBS@ \
	@LDAC_LIBS@ \
	@LIBUNWIND_LIBS@ \
	@MP3LAME_LIBS@ \
	@MPG123_LIBS@ \
	@SBC_LIBS@<|MERGE_RESOLUTION|>--- conflicted
+++ resolved
@@ -37,13 +37,8 @@
 	-I$(top_srcdir)/src \
 	@AAC_CFLAGS@ \
 	@ALSA_CFLAGS@ \
-<<<<<<< HEAD
 	@OPENAPTX_CFLAGS@ \
 	@FFAPTX_CFLAGS@ \
-=======
-	@APTX_CFLAGS@ \
-	@APTX_HD_CFLAGS@ \
->>>>>>> 0144c5a6
 	@BLUEZ_CFLAGS@ \
 	@CHECK_CFLAGS@ \
 	@GIO2_CFLAGS@ \
@@ -57,13 +52,8 @@
 LDADD = \
 	@AAC_LIBS@ \
 	@ALSA_LIBS@ \
-<<<<<<< HEAD
 	@FFAPTX_LIBS@ \
 	@OPENAPTX_LIBS@ \
-=======
-	@APTX_LIBS@ \
-	@APTX_HD_LIBS@ \
->>>>>>> 0144c5a6
 	@BLUEZ_LIBS@ \
 	@CHECK_LIBS@ \
 	@GIO2_LIBS@ \
