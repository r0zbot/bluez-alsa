/*
 * test-io.c
 * Copyright (c) 2016-2020 Arkadiusz Bokowy
 *
 * This file is a part of bluez-alsa.
 *
 * This project is licensed under the terms of the MIT license.
 *
 */

#if HAVE_CONFIG_H
# include <config.h>
#endif

#include <getopt.h>
#include <sys/sendfile.h>

#include <check.h>

#include "inc/sine.inc"
#include "../src/a2dp.c"
#include "../src/a2dp-audio.c"
#include "../src/at.c"
#include "../src/audio.c"
#include "../src/ba-adapter.c"
#include "../src/ba-device.c"
#include "../src/ba-transport.c"
#include "../src/bluealsa.c"
#include "../src/dbus.c"
#include "../src/hci.c"
#include "../src/msbc.c"
#include "../src/sbc.c"
#include "../src/sco.c"
#include "../src/utils.c"
#include "../src/shared/ffb.c"
#include "../src/shared/log.c"
#include "../src/shared/rt.c"

unsigned int bluealsa_dbus_pcm_register(struct ba_transport_pcm *pcm, GError **error) {
	debug("%s: %p", __func__, (void *)pcm); (void)error; return 0; }
void bluealsa_dbus_pcm_update(struct ba_transport_pcm *pcm, unsigned int mask) {
	debug("%s: %p %#x", __func__, (void *)pcm, mask); }
void bluealsa_dbus_pcm_unregister(struct ba_transport_pcm *pcm) {
	debug("%s: %p", __func__, (void *)pcm); }
struct ba_rfcomm *ba_rfcomm_new(struct ba_transport *sco, int fd) {
	debug("%s: %p", __func__, (void *)sco); (void)fd; return NULL; }
void ba_rfcomm_destroy(struct ba_rfcomm *r) {
	debug("%s: %p", __func__, (void *)r); }
int ba_rfcomm_send_signal(struct ba_rfcomm *r, enum ba_rfcomm_signal sig) {
	debug("%s: %p: %#x", __func__, (void *)r, sig); return 0; }
bool bluez_a2dp_set_configuration(const char *current_dbus_sep_path,
		const struct a2dp_sep *sep, GError **error) {
	debug("%s: %s", __func__, current_dbus_sep_path); (void)sep;
	(void)error; return false; }

static const a2dp_sbc_t config_sbc_44100_stereo = {
	.frequency = SBC_SAMPLING_FREQ_44100,
	.channel_mode = SBC_CHANNEL_MODE_STEREO,
	.block_length = SBC_BLOCK_LENGTH_16,
	.subbands = SBC_SUBBANDS_8,
	.allocation_method = SBC_ALLOCATION_LOUDNESS,
	.min_bitpool = SBC_MIN_BITPOOL,
	.max_bitpool = SBC_MAX_BITPOOL,
};

static const a2dp_mpeg_t config_mp3_44100_stereo = {
	.layer = MPEG_LAYER_MP3,
	.channel_mode = MPEG_CHANNEL_MODE_STEREO,
	.frequency = MPEG_SAMPLING_FREQ_44100,
	.vbr = 1,
	MPEG_INIT_BITRATE(0xFFFF)
};

static const a2dp_aac_t config_aac_44100_stereo = {
	.object_type = AAC_OBJECT_TYPE_MPEG2_AAC_LC,
	AAC_INIT_FREQUENCY(AAC_SAMPLING_FREQ_44100)
	.channels = AAC_CHANNELS_2,
	.vbr = 1,
	AAC_INIT_BITRATE(0xFFFF)
};

static const a2dp_aptx_t config_aptx_44100_stereo = {
	.info = A2DP_SET_VENDOR_ID_CODEC_ID(APTX_VENDOR_ID, APTX_CODEC_ID),
	.frequency = APTX_SAMPLING_FREQ_44100,
	.channel_mode = APTX_CHANNEL_MODE_STEREO,
};

static const a2dp_aptx_hd_t config_aptx_hd_44100_stereo = {
	.aptx.info = A2DP_SET_VENDOR_ID_CODEC_ID(APTX_HD_VENDOR_ID, APTX_HD_CODEC_ID),
	.aptx.frequency = APTX_SAMPLING_FREQ_44100,
	.aptx.channel_mode = APTX_CHANNEL_MODE_STEREO,
};

static const a2dp_ldac_t config_ldac_44100_stereo = {
	.info = A2DP_SET_VENDOR_ID_CODEC_ID(LDAC_VENDOR_ID, LDAC_CODEC_ID),
	.frequency = LDAC_SAMPLING_FREQ_44100,
	.channel_mode = LDAC_CHANNEL_MODE_STEREO,
};

static struct ba_adapter *adapter = NULL;
static struct ba_device *device1 = NULL;
static struct ba_device *device2 = NULL;
static const char *input_pcm_file = NULL;
static unsigned int aging_duration = 0;
static bool dump_data = false;

/**
 * Write test PCM signal to the file descriptor. */
static void write_test_pcm(int fd, int channels) {

	static int16_t sample_pcm_mono[5 * 1024];
	static int16_t sample_pcm_stereo[10 * 1024];
	static bool initialized = false;
	FILE *f;
	int ffd;

	if (input_pcm_file != NULL) {
		ck_assert_int_ne(ffd = open(input_pcm_file, O_RDONLY), -1);
		ck_assert_int_ne(sendfile(fd, ffd, NULL, 0x7FFFF000), -1);
		close(ffd);
		return;
	}

	if (!initialized) {

		/* initialize build-in sample PCM test signals */
		snd_pcm_sine_s16le(sample_pcm_mono, ARRAYSIZE(sample_pcm_mono), 1, 0, 1.0 / 128);
		snd_pcm_sine_s16le(sample_pcm_stereo, ARRAYSIZE(sample_pcm_stereo), 2, 0, 1.0 / 128);
		initialized = true;

		if (dump_data) {
			ck_assert_ptr_ne(f = fopen("sample-mono.pcm", "w"), NULL);
			fwrite(sample_pcm_mono, 1, sizeof(sample_pcm_mono), f);
			fclose(f);
			ck_assert_ptr_ne(f = fopen("sample-stereo.pcm", "w"), NULL);
			fwrite(sample_pcm_stereo, 1, sizeof(sample_pcm_stereo), f);
			fclose(f);
		}

	}

	switch (channels) {
	case 1:
		ck_assert_int_eq(write(fd, sample_pcm_mono, sizeof(sample_pcm_mono)), sizeof(sample_pcm_mono));
		break;
	case 2:
		ck_assert_int_eq(write(fd, sample_pcm_stereo, sizeof(sample_pcm_stereo)), sizeof(sample_pcm_stereo));
		break;
	}

}

struct bt_data {
	struct bt_data *next;
	uint8_t data[1024];
	size_t len;
};

/**
 * Linked list with generated BT data. */
static struct bt_data bt_data = { NULL };
static struct bt_data *bt_data_end;

static void bt_data_init(void) {
	bt_data_end = &bt_data;
}

static void bt_data_push(uint8_t *data, size_t len) {
	memcpy(bt_data_end->data, data, bt_data_end->len = len);
	if (bt_data_end->next == NULL) {
		bt_data_end->next = malloc(sizeof(*bt_data_end->next));
		bt_data_end->next->next = NULL;
	}
	bt_data_end = bt_data_end->next;
}

/**
 * Helper function for timed thread join.
 *
 * This function takes the timeout value in microseconds. */
static int pthread_timedjoin(pthread_t thread, void **retval, useconds_t usec) {

	struct timespec ts;

	clock_gettime(CLOCK_REALTIME, &ts);
	ts.tv_nsec += (long)usec * 1000;

	/* normalize timespec structure */
	ts.tv_sec += ts.tv_nsec / (long)1e9;
	ts.tv_nsec = ts.tv_nsec % (long)1e9;

	return pthread_timedjoin_np(thread, retval, &ts);
}

static pthread_cond_t test_a2dp_terminate = PTHREAD_COND_INITIALIZER;
static pthread_mutex_t test_a2dp_mutex = PTHREAD_MUTEX_INITIALIZER;

static void *test_a2dp_terminate_timer(void *arg) {
	sleep((uintptr_t)arg);
	pthread_cond_signal(&test_a2dp_terminate);
	return NULL;
}

static void test_a2dp_start_terminate_timer(unsigned int delay) {
	pthread_t thread;
	pthread_create(&thread, NULL, test_a2dp_terminate_timer, (void *)(uintptr_t)delay);
	pthread_detach(thread);
}

static void *test_io_thread_a2dp_dump_bt(struct ba_transport *t) {

	struct pollfd pfds[] = {{ t->bt_fd, POLLIN, 0 }};
	uint8_t buffer[1024];
	ssize_t len;

	while (poll(pfds, ARRAYSIZE(pfds), 500) > 0) {

		if ((len = read(pfds[0].fd, buffer, sizeof(buffer))) == -1) {
			debug("BT read error: %s", strerror(errno));
			continue;
		}

		bt_data_push(buffer, len);

		char label[35];
		sprintf(label, "BT data [len: %3zd]", len);
		hexdump(label, buffer, len);

	}

	/* signal termination and wait for cancelation */
	test_a2dp_start_terminate_timer(0);
	sleep(3600);
	return NULL;
}

static void *test_io_thread_a2dp_dump_pcm(struct ba_transport *t) {

	struct pollfd pfds[] = {{ t->a2dp.pcm.fd, POLLIN, 0 }};
	size_t decoded_samples_total = 0;
	int16_t buffer[2048];
	ssize_t len;
	char fname[64];
	FILE *f = NULL;

	if (dump_data) {
		sprintf(fname, "decoded-%s.pcm", ba_transport_codecs_a2dp_to_string(t->type.codec));
		ck_assert_ptr_ne(f = fopen(fname, "w"), NULL);
	}

	debug("Starting PCM dump: %d", pfds[0].fd);
	while (poll(pfds, ARRAYSIZE(pfds), 500) > 0) {

		if ((len = read(pfds[0].fd, buffer, sizeof(buffer))) == -1) {
			debug("PCM read error: %s", strerror(errno));
			continue;
		}

		size_t sample_size = BA_TRANSPORT_PCM_FORMAT_BYTES(t->a2dp.pcm.format);
		debug("Decoded samples: %zd", len / sample_size);
		decoded_samples_total += len / sample_size;

		if (f != NULL)
			fwrite(buffer, 1, len, f);
	}

	debug("Decoded samples total: %zd", decoded_samples_total);

	if (f != NULL)
		fclose(f);

	/* signal termination and wait for cancelation */
	test_a2dp_start_terminate_timer(0);
	sleep(3600);
	return NULL;
}

/**
 * Drive PCM signal through A2DP source/sink loop. */
static void test_a2dp(struct ba_transport *t1, struct ba_transport *t2,
		void *(*enc)(struct ba_transport *), void *(*dec)(struct ba_transport *)) {

	int bt_fds[2];
	int pcm_fds[2];

	ck_assert_int_eq(socketpair(AF_UNIX, SOCK_SEQPACKET | SOCK_NONBLOCK, 0, bt_fds), 0);
	ck_assert_int_eq(socketpair(AF_UNIX, SOCK_STREAM | SOCK_NONBLOCK, 0, pcm_fds), 0);

	if (dec == test_io_thread_a2dp_dump_bt)
		bt_data_init();

	t1->type.profile = BA_TRANSPORT_PROFILE_A2DP_SOURCE;
	t2->type.profile = BA_TRANSPORT_PROFILE_A2DP_SINK;
	t1->bt_fd = bt_fds[1];
	t2->bt_fd = bt_fds[0];
	t1->a2dp.pcm.fd = pcm_fds[1];
	t2->a2dp.pcm.fd = pcm_fds[0];

	pthread_t thread1;
	pthread_t thread2;

	if (aging_duration)
		test_a2dp_start_terminate_timer(aging_duration);

	if (enc == test_io_thread_a2dp_dump_pcm) {
		pthread_create(&thread2, NULL, PTHREAD_ROUTINE(dec), ba_transport_ref(t2));
		struct bt_data *bt_data_head = &bt_data;
		for (; bt_data_head != bt_data_end; bt_data_head = bt_data_head->next)
			ck_assert_int_eq(write(bt_fds[1], bt_data_head->data, bt_data_head->len), bt_data_head->len);
		pthread_create(&thread1, NULL, PTHREAD_ROUTINE(enc), ba_transport_ref(t1));
	}
	else {
		pthread_create(&thread1, NULL, PTHREAD_ROUTINE(enc), ba_transport_ref(t1));
		write_test_pcm(pcm_fds[0], t1->a2dp.pcm.channels);
		pthread_create(&thread2, NULL, PTHREAD_ROUTINE(dec), ba_transport_ref(t2));
	}

	pthread_mutex_lock(&test_a2dp_mutex);
	pthread_cond_wait(&test_a2dp_terminate, &test_a2dp_mutex);
	pthread_mutex_unlock(&test_a2dp_mutex);

	ck_assert_int_eq(pthread_cancel(thread1), 0);
	ck_assert_int_eq(pthread_cancel(thread2), 0);

	ck_assert_int_eq(pthread_timedjoin(thread1, NULL, 1e6), 0);
	ck_assert_int_eq(pthread_timedjoin(thread2, NULL, 1e6), 0);

}

static void test_sco(struct ba_transport *t, void *(*cb)(struct ba_transport *)) {

	int sco_fds[2];
	int pcm_mic_fds[2];
	int pcm_spk_fds[2];

	ck_assert_int_eq(socketpair(AF_UNIX, SOCK_SEQPACKET, 0, sco_fds), 0);
	ck_assert_int_eq(socketpair(AF_UNIX, SOCK_STREAM, 0, pcm_mic_fds), 0);
	ck_assert_int_eq(socketpair(AF_UNIX, SOCK_STREAM, 0, pcm_spk_fds), 0);
	write_test_pcm(pcm_spk_fds[0], t->sco.spk_pcm.channels);

	t->bt_fd = sco_fds[1];
	t->sco.mic_pcm.fd = pcm_mic_fds[1];
	t->sco.spk_pcm.fd = pcm_spk_fds[1];

	pthread_t thread;
	pthread_create(&thread, NULL, PTHREAD_ROUTINE(cb), ba_transport_ref(t));

	struct pollfd pfds[] = {
		{ sco_fds[0], POLLIN, 0 },
		{ pcm_mic_fds[0], POLLIN, 0 }};
	size_t decoded_samples_total = 0;
	uint8_t buffer[1024];
	ssize_t len;

	while (poll(pfds, ARRAYSIZE(pfds), 500) > 0) {

		if (pfds[0].revents & POLLIN) {

			ck_assert_int_gt(len = read(sco_fds[0], buffer, t->mtu_write), 0);
			ck_assert_int_gt(write(sco_fds[0], buffer, len), 0);

			char label[35];
			sprintf(label, "BT data [len: %3zd]", len);
			hexdump(label, buffer, len);

		}

		if (pfds[1].revents & POLLIN) {
			ck_assert_int_gt(len = read(pcm_mic_fds[0], buffer, sizeof(buffer)), 0);
			size_t sample_size = BA_TRANSPORT_PCM_FORMAT_BYTES(t->sco.mic_pcm.format);
			debug("Decoded samples: %zd", len / sample_size);
			decoded_samples_total += len / sample_size;
		}

	}

	debug("Decoded samples total: %zd", decoded_samples_total);

	ck_assert_int_eq(pthread_cancel(thread), 0);
	ck_assert_int_eq(pthread_timedjoin(thread, NULL, 1e6), 0);

	close(pcm_spk_fds[0]);
	close(pcm_mic_fds[0]);
	close(sco_fds[0]);
}

static int test_transport_acquire(struct ba_transport *t) {
	debug("Acquire transport: %d", t->bt_fd);
	return 0;
}

static int test_transport_release_bt_a2dp(struct ba_transport *t) {
	free(t->bluez_dbus_owner); t->bluez_dbus_owner = NULL;
	return transport_release_bt_a2dp(t);
}

START_TEST(test_a2dp_sbc) {

	struct ba_transport_type ttype = {
		.profile = BA_TRANSPORT_PROFILE_A2DP_SOURCE,
		.codec = A2DP_CODEC_SBC };
	struct ba_transport *t1 = ba_transport_new_a2dp(device1, ttype, ":test", "/path/sbc",
			&a2dp_codec_source_sbc, &config_sbc_44100_stereo);
	struct ba_transport *t2 = ba_transport_new_a2dp(device2, ttype, ":test", "/path/sbc",
			&a2dp_codec_sink_sbc, &config_sbc_44100_stereo);

	t1->acquire = t2->acquire = test_transport_acquire;
	t1->release = t2->release = test_transport_release_bt_a2dp;

	if (aging_duration) {
		t1->mtu_write = t2->mtu_read = 153 * 3;
		test_a2dp(t1, t2, a2dp_source_sbc, a2dp_sink_sbc);
	}
	else {
		t1->mtu_write = t2->mtu_read = 153 * 3;
		test_a2dp(t1, t2, a2dp_source_sbc, test_io_thread_a2dp_dump_bt);
		test_a2dp(t1, t2, test_io_thread_a2dp_dump_pcm, a2dp_sink_sbc);
	}

} END_TEST

#if ENABLE_MP3LAME
START_TEST(test_a2dp_mp3) {

	struct ba_transport_type ttype = {
		.profile = BA_TRANSPORT_PROFILE_A2DP_SOURCE,
		.codec = A2DP_CODEC_MPEG12 };
	struct ba_transport *t1 = ba_transport_new_a2dp(device1, ttype, ":test", "/path/mp3",
			&a2dp_codec_source_mpeg, &config_mp3_44100_stereo);
	struct ba_transport *t2 = ba_transport_new_a2dp(device2, ttype, ":test", "/path/mp3",
			&a2dp_codec_sink_mpeg, &config_mp3_44100_stereo);

	t1->acquire = t2->acquire = test_transport_acquire;
	t1->release = t2->release = test_transport_release_bt_a2dp;

	if (aging_duration) {
		t1->mtu_write = t2->mtu_read = 1024;
		test_a2dp(t1, t2, a2dp_source_mp3, a2dp_sink_mpeg);
	}
	else {
		t1->mtu_write = t2->mtu_read = 250;
		test_a2dp(t1, t2, a2dp_source_mp3, test_io_thread_a2dp_dump_bt);
		test_a2dp(t1, t2, test_io_thread_a2dp_dump_pcm, a2dp_sink_mpeg);
	}

} END_TEST
#endif

#if ENABLE_AAC
START_TEST(test_a2dp_aac) {

	struct ba_transport_type ttype = {
		.profile = BA_TRANSPORT_PROFILE_A2DP_SOURCE,
		.codec = A2DP_CODEC_MPEG24 };
	struct ba_transport *t1 = ba_transport_new_a2dp(device1, ttype, ":test", "/path/aac",
			&a2dp_codec_source_aac, &config_aac_44100_stereo);
	struct ba_transport *t2 = ba_transport_new_a2dp(device2, ttype, ":test", "/path/aac",
			&a2dp_codec_sink_aac, &config_aac_44100_stereo);

	t1->acquire = t2->acquire = test_transport_acquire;
	t1->release = t2->release = test_transport_release_bt_a2dp;

	if (aging_duration) {
		t1->mtu_write = t2->mtu_read = 450;
		test_a2dp(t1, t2, a2dp_source_aac, a2dp_sink_aac);
	}
	else {
		t1->mtu_write = t2->mtu_read = 64;
		test_a2dp(t1, t2, a2dp_source_aac, test_io_thread_a2dp_dump_bt);
		test_a2dp(t1, t2, test_io_thread_a2dp_dump_pcm, a2dp_sink_aac);
	}

} END_TEST
#endif

#if ENABLE_APTX
START_TEST(test_a2dp_aptx) {

	struct ba_transport_type ttype = {
		.profile = BA_TRANSPORT_PROFILE_A2DP_SOURCE,
		.codec = A2DP_CODEC_VENDOR_APTX };
	struct ba_transport *t1 = ba_transport_new_a2dp(device1, ttype, ":test", "/path/aptx",
			&a2dp_codec_source_aptx, &config_aptx_44100_stereo);
	struct ba_transport *t2 = ba_transport_new_a2dp(device1, ttype, ":test", "/path/aptx",
			&a2dp_codec_sink_aptx, &config_aptx_44100_stereo);

	t1->acquire = t2->acquire = test_transport_acquire;
	t1->release = t2->release = test_transport_release_bt_a2dp;

	if (aging_duration) {
	}
	else {
		t1->mtu_write = t2->mtu_read = 40;
		test_a2dp(t1, t2, a2dp_source_aptx, test_io_thread_a2dp_dump_bt);
	};

} END_TEST
#endif

<<<<<<< HEAD
#if ENABLE_APTX_SOURCE
START_TEST(test_a2dp_aptx) {
=======
#if ENABLE_APTX_HD
START_TEST(test_a2dp_aptx_hd) {
>>>>>>> 0144c5a6

	struct ba_transport_type ttype = {
		.profile = BA_TRANSPORT_PROFILE_A2DP_SOURCE,
		.codec = A2DP_CODEC_VENDOR_APTX_HD };
	struct ba_transport *t1 = ba_transport_new_a2dp(device1, ttype, ":test", "/path/aptxhd",
			&a2dp_codec_source_aptx_hd, &config_aptx_hd_44100_stereo);
	struct ba_transport *t2 = ba_transport_new_a2dp(device1, ttype, ":test", "/path/aptxhd",
			&a2dp_codec_sink_aptx_hd, &config_aptx_hd_44100_stereo);

	t1->acquire = t2->acquire = test_transport_acquire;
	t1->release = t2->release = test_transport_release_bt_a2dp;

	if (aging_duration) {
	}
	else {
		t1->mtu_write = t2->mtu_read = 60;
		test_a2dp(t1, t2, a2dp_source_aptx_hd, test_io_thread_a2dp_dump_bt);
	};

} END_TEST
#endif

#if ENABLE_LDAC
START_TEST(test_a2dp_ldac) {

	struct ba_transport_type ttype = {
		.profile = BA_TRANSPORT_PROFILE_A2DP_SOURCE,
		.codec = A2DP_CODEC_VENDOR_LDAC };
	struct ba_transport *t1 = ba_transport_new_a2dp(device1, ttype, ":test", "/path/ldac",
			&a2dp_codec_source_ldac, &config_ldac_44100_stereo);
	struct ba_transport *t2 = ba_transport_new_a2dp(device1, ttype, ":test", "/path/ldac",
			&a2dp_codec_sink_ldac, &config_ldac_44100_stereo);

	t1->acquire = t2->acquire = test_transport_acquire;
	t1->release = t2->release = test_transport_release_bt_a2dp;

	if (aging_duration) {
	}
	else {
		t1->mtu_write = t2->mtu_read = RTP_HEADER_LEN + sizeof(rtp_media_header_t) + 679;
		test_a2dp(t1, t2, a2dp_source_ldac, test_io_thread_a2dp_dump_bt);
	}

} END_TEST
#endif

START_TEST(test_sco_cvsd) {

	struct ba_transport_type ttype = { .profile = BA_TRANSPORT_PROFILE_HSP_AG };
	struct ba_transport *t = ba_transport_new_sco(device1, ttype, ":test", "/path/sco/cvsd", -1);

	t->mtu_read = t->mtu_write = 48;
	t->acquire = test_transport_acquire;

	ba_transport_send_signal(t, BA_TRANSPORT_SIGNAL_PING);
	test_sco(t, sco_thread);

} END_TEST

#if ENABLE_MSBC
START_TEST(test_sco_msbc) {

	struct ba_transport_type ttype = {
		.profile = BA_TRANSPORT_PROFILE_HFP_AG,
		.codec = HFP_CODEC_MSBC };
	struct ba_transport *t = ba_transport_new_sco(device1, ttype, ":test", "/path/sco/msbc", -1);

	t->mtu_read = t->mtu_write = 24;
	t->acquire = test_transport_acquire;

	ba_transport_send_signal(t, BA_TRANSPORT_SIGNAL_PING);
	test_sco(t, sco_thread);

} END_TEST
#endif

int main(int argc, char *argv[]) {

	int opt;
	const char *opts = "h";
	struct option longopts[] = {
		{ "help", no_argument, NULL, 'h' },
		{ "aging", required_argument, NULL, 'a' },
		{ "dump", no_argument, NULL, 'd' },
		{ "input", required_argument, NULL, 'i' },
		{ 0, 0, 0, 0 },
	};

	struct {
		const char *name;
		unsigned int flag;
	} codecs[] = {
#define TEST_CODEC_SBC  (1 << 0)
		{ ba_transport_codecs_a2dp_to_string(A2DP_CODEC_SBC), TEST_CODEC_SBC },
#define TEST_CODEC_MP3  (1 << 1)
		{ ba_transport_codecs_a2dp_to_string(A2DP_CODEC_MPEG12), TEST_CODEC_MP3 },
#define TEST_CODEC_AAC  (1 << 2)
		{ ba_transport_codecs_a2dp_to_string(A2DP_CODEC_MPEG24), TEST_CODEC_AAC },
#define TEST_CODEC_APTX (1 << 3)
		{ ba_transport_codecs_a2dp_to_string(A2DP_CODEC_VENDOR_APTX), TEST_CODEC_APTX },
#define TEST_CODEC_APTX_HD (1 << 4)
		{ ba_transport_codecs_a2dp_to_string(A2DP_CODEC_VENDOR_APTX_HD), TEST_CODEC_APTX_HD },
#define TEST_CODEC_LDAC (1 << 5)
		{ ba_transport_codecs_a2dp_to_string(A2DP_CODEC_VENDOR_LDAC), TEST_CODEC_LDAC },
#define TEST_CODEC_CVSD (1 << 6)
		{ ba_transport_codecs_hfp_to_string(HFP_CODEC_CVSD), TEST_CODEC_CVSD },
#define TEST_CODEC_MSBC (1 << 7)
		{ ba_transport_codecs_hfp_to_string(HFP_CODEC_MSBC), TEST_CODEC_MSBC },
	};

	while ((opt = getopt_long(argc, argv, opts, longopts, NULL)) != -1)
		switch (opt) {
		case 'h' /* --help */ :
			printf("usage: %s [--aging=SEC] [--dump] [--input=FILE] [codec ...]\n", argv[0]);
			return 0;
		case 'a' /* --aging=SEC */ :
			aging_duration = atoi(optarg);
			break;
		case 'd' /* --dump */ :
			dump_data = true;
			break;
		case 'i' /* --input=FILE */ :
			input_pcm_file = optarg;
			break;
		default:
			fprintf(stderr, "Try '%s --help' for more information.\n", argv[0]);
			return 1;
		}

	unsigned int enabled_codecs = 0xFFFF;
	size_t i;

	if (optind != argc)
		enabled_codecs = 0;
	for (; optind < argc; optind++)
		for (i = 0; i < ARRAYSIZE(codecs); i++)
			if (strcasecmp(argv[optind], codecs[i].name) == 0)
				enabled_codecs |= codecs[i].flag;

	bdaddr_t addr1 = {{ 1, 2, 3, 4, 5, 6 }};
	bdaddr_t addr2 = {{ 1, 2, 3, 7, 8, 9 }};
	adapter = ba_adapter_new(0);
	device1 = ba_device_new(adapter, &addr1);
	device2 = ba_device_new(adapter, &addr2);

	Suite *s = suite_create(__FILE__);
	TCase *tc = tcase_create(__FILE__);
	SRunner *sr = srunner_create(s);

	suite_add_tcase(s, tc);
	tcase_set_timeout(tc, aging_duration + 5);

	if (enabled_codecs & TEST_CODEC_SBC)
		tcase_add_test(tc, test_a2dp_sbc);
#if ENABLE_MP3LAME
	if (enabled_codecs & TEST_CODEC_MP3)
		tcase_add_test(tc, test_a2dp_mp3);
#endif
#if ENABLE_AAC
	config.aac_afterburner = true;
	if (enabled_codecs & TEST_CODEC_AAC)
		tcase_add_test(tc, test_a2dp_aac);
#endif
#if ENABLE_APTX
	if (enabled_codecs & TEST_CODEC_APTX)
		tcase_add_test(tc, test_a2dp_aptx);
#endif
#if ENABLE_APTX_HD
	if (enabled_codecs & TEST_CODEC_APTX_HD)
		tcase_add_test(tc, test_a2dp_aptx_hd);
#endif
#if ENABLE_LDAC
	config.ldac_abr = true;
	config.ldac_eqmid = LDACBT_EQMID_HQ;
	if (enabled_codecs & TEST_CODEC_LDAC)
		tcase_add_test(tc, test_a2dp_ldac);
#endif
	if (enabled_codecs & TEST_CODEC_CVSD)
		tcase_add_test(tc, test_sco_cvsd);
#if ENABLE_MSBC
	if (enabled_codecs & TEST_CODEC_MSBC)
		tcase_add_test(tc, test_sco_msbc);
#endif

	srunner_run_all(sr, CK_ENV);
	int nf = srunner_ntests_failed(sr);
	srunner_free(sr);

	return nf == 0 ? 0 : 1;
}<|MERGE_RESOLUTION|>--- conflicted
+++ resolved
@@ -497,13 +497,8 @@
 } END_TEST
 #endif
 
-<<<<<<< HEAD
 #if ENABLE_APTX_SOURCE
 START_TEST(test_a2dp_aptx) {
-=======
-#if ENABLE_APTX_HD
-START_TEST(test_a2dp_aptx_hd) {
->>>>>>> 0144c5a6
 
 	struct ba_transport_type ttype = {
 		.profile = BA_TRANSPORT_PROFILE_A2DP_SOURCE,
