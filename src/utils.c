/*
 * BlueALSA - utils.c
 * Copyright (c) 2016-2020 Arkadiusz Bokowy
 *
 * This file is a part of bluez-alsa.
 *
 * This project is licensed under the terms of the MIT license.
 *
 */

#include "utils.h"

#include <ctype.h>
#include <stdbool.h>
#include <stdlib.h>
#include <string.h>

#include <bluetooth/bluetooth.h>

#if ENABLE_LDAC
# include "ldacBT.h"
#endif

#include "bluealsa.h"
#include "a2dp-codecs.h"
#include "hfp.h"
#include "shared/defs.h"
#include "shared/log.h"

/**
 * Extract HCI device ID from the BlueZ D-Bus object path.
 *
 * @param path BlueZ D-Bus object path.
 * @return On success this function returns ID of the HCI device.
 *   Otherwise, -1 is returned. */
int g_dbus_bluez_object_path_to_hci_dev_id(const char *path) {
	if ((path = strstr(path, "/hci")) == NULL || path[4] == '\0')
		return -1;
	return atoi(&path[4]);
}

/**
 * Extract BT address from the BlueZ D-Bus object path.
 *
 * @param path BlueZ D-Bus object path.
 * @param addr Address where the parsed BT address will be stored.
 * @return On success this function returns pointer to the BT address. On
 *   error, NULL is returned. */
bdaddr_t *g_dbus_bluez_object_path_to_bdaddr(const char *path, bdaddr_t *addr) {

	char tmp[sizeof("00:00:00:00:00:00")] = { 0 };
	size_t i;

	if ((path = strstr(path, "/dev_")) != NULL)
		strncpy(tmp, path + 5, sizeof(tmp) - 1);

	for (i = 0; i < sizeof(tmp); i++)
		if (tmp[i] == '_')
			tmp[i] = ':';

	if (str2ba(tmp, addr) == -1)
		return NULL;

	return addr;
}

/**
 * Get BlueZ D-Bus object path for given transport type.
 *
 * @param type Transport type structure.
 * @return This function returns BlueZ D-Bus object path. */
const char *g_dbus_transport_type_to_bluez_object_path(struct ba_transport_type type) {
	switch (type.profile) {
	case BA_TRANSPORT_PROFILE_A2DP_SOURCE:
		switch (type.codec) {
		case A2DP_CODEC_SBC:
			return "/A2DP/SBC/Source";
#if ENABLE_MPEG
		case A2DP_CODEC_MPEG12:
			return "/A2DP/MPEG/Source";
#endif
#if ENABLE_AAC
		case A2DP_CODEC_MPEG24:
			return "/A2DP/AAC/Source";
#endif
#if ENABLE_APTX
		case A2DP_CODEC_VENDOR_APTX:
<<<<<<< HEAD
			return "/A2DP/APTX/Source";
=======
			return "/A2DP/aptX/Source";
#endif
#if ENABLE_APTX_HD
>>>>>>> 0144c5a6
		case A2DP_CODEC_VENDOR_APTX_HD:
			return "/A2DP/aptXHD/Source";
#endif
#if ENABLE_FASTSTREAM
		case A2DP_CODEC_VENDOR_FASTSTREAM:
			return "/A2DP/FastStream/Source";
#endif
#if ENABLE_LDAC
		case A2DP_CODEC_VENDOR_LDAC:
			return "/A2DP/LDAC/Source";
#endif
		default:
			warn("Unsupported A2DP codec: %#x", type.codec);
			return "/A2DP/Source";
		}
	case BA_TRANSPORT_PROFILE_A2DP_SINK:
		switch (type.codec) {
		case A2DP_CODEC_SBC:
			return "/A2DP/SBC/Sink";
#if ENABLE_MPEG
		case A2DP_CODEC_MPEG12:
			return "/A2DP/MPEG/Sink";
#endif
#if ENABLE_AAC
		case A2DP_CODEC_MPEG24:
			return "/A2DP/AAC/Sink";
#endif
#if ENABLE_APTX
		case A2DP_CODEC_VENDOR_APTX:
<<<<<<< HEAD
			return "/A2DP/APTX/Sink";
=======
			return "/A2DP/aptX/Sink";
#endif
#if ENABLE_APTX_HD
>>>>>>> 0144c5a6
		case A2DP_CODEC_VENDOR_APTX_HD:
			return "/A2DP/aptXHD/Sink";
#endif
#if ENABLE_FASTSTREAM
		case A2DP_CODEC_VENDOR_FASTSTREAM:
			return "/A2DP/FastStream/Sink";
#endif
#if ENABLE_LDAC
		case A2DP_CODEC_VENDOR_LDAC:
			return "/A2DP/LDAC/Sink";
#endif
		default:
			warn("Unsupported A2DP codec: %#x", type.codec);
			return "/A2DP/Sink";
		}
	case BA_TRANSPORT_PROFILE_HFP_HF:
		return "/HFP/HandsFree";
	case BA_TRANSPORT_PROFILE_HFP_AG:
		return "/HFP/AudioGateway";
	case BA_TRANSPORT_PROFILE_HSP_HS:
		return "/HSP/Headset";
	case BA_TRANSPORT_PROFILE_HSP_AG:
		return "/HSP/AudioGateway";
	}
	return "/";
}

/**
 * Sanitize D-Bus object path.
 *
 * @param path D-Bus object path.
 * @return Pointer to the object path string. */
char *g_variant_sanitize_object_path(char *path) {

	char *tmp = path - 1;

	while (*(++tmp) != '\0')
		if (!(*tmp == '/' || isalnum(*tmp)))
			*tmp = '_';

	return path;
}

/**
 * Convenience wrapper around g_variant_is_of_type().
 *
 * @param value Variant for validation.
 * @param type Expected variant type.
 * @param name Variant name for logging.
 * @return If variant matches type, this function returns true. */
bool g_variant_validate_value(GVariant *value, const GVariantType *type,
		const char *name) {
	if (g_variant_is_of_type(value, type))
		return true;
	warn("Invalid variant type: %s: %s != %s", name,
			g_variant_get_type_string(value), (const char *)type);
	return false;
}

/**
 * Convert a pointer to BT address to a hash value.
 *
 * @param v A pointer to bdaddr_t structure.
 * @return Hash value compatible with GHashTable. */
unsigned int g_bdaddr_hash(const void *v) {
	const bdaddr_t *ba = (const bdaddr_t *)v;
	return ((uint32_t *)ba->b)[0] * ((uint16_t *)ba->b)[2];
}

/**
 * Compare two BT addresses.
 *
 * @param v1 A pointer to first bdaddr_t structure.
 * @param v2 A pointer to second bdaddr_t structure.
 * @return Comparision value compatible with GHashTable. */
gboolean g_bdaddr_equal(const void *v1, const void *v2) {
	return bacmp(v1, v2) == 0;
}

/**
 * Get BlueALSA A2DP codec from string representation.
 *
 * @param codec String representation of BlueALSA audio codec.
 * @return BlueALSA audio codec or 0xFFFF for not supported value. */
uint16_t ba_transport_codecs_a2dp_from_string(const char *str) {

	static const uint16_t codecs[] = {
		A2DP_CODEC_SBC,
#if ENABLE_MPEG
		A2DP_CODEC_MPEG12,
#endif
#if ENABLE_AAC
		A2DP_CODEC_MPEG24,
#endif
#if ENABLE_APTX
<<<<<<< HEAD
	case A2DP_CODEC_VENDOR_APTX:
		return "APT-X";
	case A2DP_CODEC_VENDOR_APTX_HD:
		return "APT-X HD";
=======
		A2DP_CODEC_VENDOR_APTX,
#endif
#if ENABLE_APTX_HD
		A2DP_CODEC_VENDOR_APTX_HD,
#endif
#if ENABLE_FASTSTREAM
		A2DP_CODEC_VENDOR_FASTSTREAM,
>>>>>>> 0144c5a6
#endif
#if ENABLE_LDAC
		A2DP_CODEC_VENDOR_LDAC,
#endif
	};

	size_t i;
	for (i = 0; i < ARRAYSIZE(codecs); i++)
		if (strcmp(str, ba_transport_codecs_a2dp_to_string(codecs[i])) == 0)
			return codecs[i];

	return 0xFFFF;
}

/**
 * Convert BlueALSA A2DP codec into a human-readable string.
 *
 * @param codec BlueALSA A2DP audio codec.
 * @return Human-readable string or NULL for unknown codec. */
const char *ba_transport_codecs_a2dp_to_string(uint16_t codec) {
	switch (codec) {
	case A2DP_CODEC_SBC:
		return "SBC";
	case A2DP_CODEC_MPEG12:
		return "MP3";
	case A2DP_CODEC_MPEG24:
		return "AAC";
	case A2DP_CODEC_ATRAC:
		return "ATRAC";
	case A2DP_CODEC_VENDOR_APTX:
		return "aptX";
	case A2DP_CODEC_VENDOR_APTX_AD:
		return "aptX-AD";
	case A2DP_CODEC_VENDOR_APTX_HD:
		return "aptX-HD";
	case A2DP_CODEC_VENDOR_APTX_LL:
		return "aptX-LL";
	case A2DP_CODEC_VENDOR_APTX_TWS:
		return "aptX-TWS";
	case A2DP_CODEC_VENDOR_FASTSTREAM:
		return "FastStream";
	case A2DP_CODEC_VENDOR_LDAC:
		return "LDAC";
	case A2DP_CODEC_VENDOR_LHDC:
		return "LHDC";
	case A2DP_CODEC_VENDOR_LHDC_V1:
		return "LHDCv1";
	case A2DP_CODEC_VENDOR_LLAC:
		return "LLAC";
	case A2DP_CODEC_VENDOR_SAMSUNG_HD:
		return "samsung-HD";
	case A2DP_CODEC_VENDOR_SAMSUNG_SC:
		return "samsung-SC";
	default:
		return NULL;
	}
}

/**
 * Get BlueALSA HFP codec from string representation.
 *
 * @param codec String representation of BlueALSA audio codec.
 * @return BlueALSA audio codec or 0xFFFF for not supported value. */
uint16_t ba_transport_codecs_hfp_from_string(const char *str) {

	static const uint16_t codecs[] = {
		HFP_CODEC_CVSD,
#if ENABLE_MSBC
		HFP_CODEC_MSBC,
#endif
	};

	size_t i;
	for (i = 0; i < ARRAYSIZE(codecs); i++)
		if (strcmp(str, ba_transport_codecs_hfp_to_string(codecs[i])) == 0)
			return codecs[i];

	return 0xFFFF;
}

/**
 * Convert HFP audio codec into a human-readable string.
 *
 * @param codec HFP audio codec.
 * @return Human-readable string or NULL for unknown codec. */
const char *ba_transport_codecs_hfp_to_string(uint16_t codec) {
	switch (codec) {
	case HFP_CODEC_CVSD:
		return "CVSD";
	case HFP_CODEC_MSBC:
		return "mSBC";
	default:
		return NULL;
	}
}

/**
 * Convert BlueALSA transport type into a human-readable string.
 *
 * @param type Transport type structure.
 * @return Human-readable string. */
const char *ba_transport_type_to_string(struct ba_transport_type type) {
	switch (type.profile) {
	case BA_TRANSPORT_PROFILE_A2DP_SOURCE:
		switch (type.codec) {
		case A2DP_CODEC_SBC:
			return "A2DP Source (SBC)";
#if ENABLE_MPEG
		case A2DP_CODEC_MPEG12:
			return "A2DP Source (MP3)";
#endif
#if ENABLE_AAC
		case A2DP_CODEC_MPEG24:
			return "A2DP Source (AAC)";
#endif
#if ENABLE_APTX
		case A2DP_CODEC_VENDOR_APTX:
<<<<<<< HEAD
			return "A2DP Source (APT-X)";
=======
			return "A2DP Source (aptX)";
#endif
#if ENABLE_APTX_HD
>>>>>>> 0144c5a6
		case A2DP_CODEC_VENDOR_APTX_HD:
			return "A2DP Source (aptX HD)";
#endif
#if ENABLE_FASTSTREAM
		case A2DP_CODEC_VENDOR_FASTSTREAM:
			return "A2DP Source (FastStream)";
#endif
#if ENABLE_LDAC
		case A2DP_CODEC_VENDOR_LDAC:
			return "A2DP Source (LDAC)";
#endif
		default:
			return "A2DP Source";
		}
	case BA_TRANSPORT_PROFILE_A2DP_SINK:
		switch (type.codec) {
		case A2DP_CODEC_SBC:
			return "A2DP Sink (SBC)";
#if ENABLE_MPEG
		case A2DP_CODEC_MPEG12:
			return "A2DP Sink (MP3)";
#endif
#if ENABLE_AAC
		case A2DP_CODEC_MPEG24:
			return "A2DP Sink (AAC)";
#endif
#if ENABLE_APTX
		case A2DP_CODEC_VENDOR_APTX:
<<<<<<< HEAD
			return "A2DP Sink (APT-X)";
=======
			return "A2DP Sink (aptX)";
#endif
#if ENABLE_APTX_HD
>>>>>>> 0144c5a6
		case A2DP_CODEC_VENDOR_APTX_HD:
			return "A2DP Sink (aptX HD)";
#endif
#if ENABLE_FASTSTREAM
		case A2DP_CODEC_VENDOR_FASTSTREAM:
			return "A2DP Sink (FastStream)";
#endif
#if ENABLE_LDAC
		case A2DP_CODEC_VENDOR_LDAC:
			return "A2DP Sink (LDAC)";
#endif
		default:
			return "A2DP Sink";
		}
	case BA_TRANSPORT_PROFILE_HFP_HF:
		switch (type.codec) {
		case HFP_CODEC_CVSD:
			return "HFP Hands-Free (CVSD)";
		case HFP_CODEC_MSBC:
			return "HFP Hands-Free (mSBC)";
		default:
			return "HFP Hands-Free";
		}
	case BA_TRANSPORT_PROFILE_HFP_AG:
		switch (type.codec) {
		case HFP_CODEC_CVSD:
			return "HFP Audio Gateway (CVSD)";
		case HFP_CODEC_MSBC:
			return "HFP Audio Gateway (mSBC)";
		default:
			return "HFP Audio Gateway";
		}
	case BA_TRANSPORT_PROFILE_HSP_HS:
		return "HSP Headset";
	case BA_TRANSPORT_PROFILE_HSP_AG:
		return "HSP Audio Gateway";
	}
	debug("Unknown transport type: %#x %#x", type.profile, type.codec);
	return "N/A";
}

#if ENABLE_MP3LAME
/**
 * Get maximum possible bit-rate for the given bit-rate mask.
 *
 * @param mask MPEG-1 layer III bit-rate mask.
 * @return Bit-rate in kilobits per second. */
int a2dp_mpeg1_mp3_get_max_bitrate(uint16_t mask) {

	static int bitrates[] = { 320, 256, 224, 192, 160, 128, 112, 96, 80, 64, 56, 48, 40, 32 };
	size_t i = 0;

	while (i < ARRAYSIZE(bitrates)) {
		if (mask & (1 << (14 - i)))
			return bitrates[i];
		i++;
	}

	return -1;
}
#endif

#if ENABLE_MP3LAME
/**
 * Get string representation of LAME error code.
 *
 * @param error LAME encoder error code.
 * @return Human-readable string. */
const char *lame_encode_strerror(int err) {
	switch (err) {
	case -1:
		return "Too small output buffer";
	case -2:
		return "Out of memory";
	case -3:
		return "Params not initialized";
	case -4:
		return "Psycho acoustic error";
	default:
		debug("Unknown error code: %#x", err);
		return "Unknown error";
	}
}
#endif

#if ENABLE_AAC
/**
 * Get string representation of the FDK-AAC decoder error code.
 *
 * @param err FDK-AAC decoder error code.
 * @return Human-readable string. */
const char *aacdec_strerror(AAC_DECODER_ERROR err) {
	switch (err) {
	case AAC_DEC_OK:
		return "Success";
	case AAC_DEC_OUT_OF_MEMORY:
		return "Out of memory";
	case AAC_DEC_TRANSPORT_SYNC_ERROR:
		return "Transport sync error";
	case AAC_DEC_NOT_ENOUGH_BITS:
		return "Not enough bits";
	case AAC_DEC_INVALID_HANDLE:
		return "Invalid handle";
	case AAC_DEC_UNSUPPORTED_AOT:
		return "Unsupported AOT";
	case AAC_DEC_UNSUPPORTED_FORMAT:
		return "Unsupported format";
	case AAC_DEC_UNSUPPORTED_ER_FORMAT:
		return "Unsupported ER format";
	case AAC_DEC_UNSUPPORTED_EPCONFIG:
		return "Unsupported EP format";
	case AAC_DEC_UNSUPPORTED_MULTILAYER:
		return "Unsupported multilayer";
	case AAC_DEC_UNSUPPORTED_CHANNELCONFIG:
		return "Unsupported channels";
	case AAC_DEC_UNSUPPORTED_SAMPLINGRATE:
		return "Unsupported sample rate";
	case AAC_DEC_INVALID_SBR_CONFIG:
		return "Unsupported SBR";
	case AAC_DEC_SET_PARAM_FAIL:
		return "Unsupported parameter";
	case AAC_DEC_NEED_TO_RESTART:
		return "Restart required";
	case AAC_DEC_TRANSPORT_ERROR:
		return "Transport error";
	case AAC_DEC_PARSE_ERROR:
		return "Parse error";
	case AAC_DEC_UNSUPPORTED_EXTENSION_PAYLOAD:
		return "Unsupported extension payload";
	case AAC_DEC_DECODE_FRAME_ERROR:
		return "Bitstream corrupted";
	case AAC_DEC_CRC_ERROR:
		return "CRC mismatch";
	case AAC_DEC_INVALID_CODE_BOOK:
		return "Invalid codebook";
	case AAC_DEC_UNSUPPORTED_PREDICTION:
		return "Unsupported prediction";
	case AAC_DEC_UNSUPPORTED_CCE:
		return "Unsupported CCE";
	case AAC_DEC_UNSUPPORTED_LFE:
		return "Unsupported LFE";
	case AAC_DEC_UNSUPPORTED_GAIN_CONTROL_DATA:
		return "Unsupported gain control data";
	case AAC_DEC_UNSUPPORTED_SBA:
		return "Unsupported SBA";
	case AAC_DEC_TNS_READ_ERROR:
		return "TNS read error";
	case AAC_DEC_RVLC_ERROR:
		return "RVLC decode error";
	case AAC_DEC_ANC_DATA_ERROR:
		return "Ancillary data error";
	case AAC_DEC_TOO_SMALL_ANC_BUFFER:
		return "Too small ancillary buffer";
	case AAC_DEC_TOO_MANY_ANC_ELEMENTS:
		return "Too many ancillary elements";
	default:
		debug("Unknown error code: %#x", err);
		return "Unknown error";
	}
}
#endif

#if ENABLE_AAC
/**
 * Get string representation of the FDK-AAC encoder error code.
 *
 * @param err FDK-AAC encoder error code.
 * @return Human-readable string. */
const char *aacenc_strerror(AACENC_ERROR err) {
	switch (err) {
	case AACENC_OK:
		return "Success";
	case AACENC_INVALID_HANDLE:
		return "Invalid handle";
	case AACENC_MEMORY_ERROR:
		return "Out of memory";
	case AACENC_UNSUPPORTED_PARAMETER:
		return "Unsupported parameter";
	case AACENC_INVALID_CONFIG:
		return "Invalid config";
	case AACENC_INIT_ERROR:
		return "Initialization error";
	case AACENC_INIT_AAC_ERROR:
		return "AAC library initialization error";
	case AACENC_INIT_SBR_ERROR:
		return "SBR library initialization error";
	case AACENC_INIT_TP_ERROR:
		return "Transport library initialization error";
	case AACENC_INIT_META_ERROR:
		return "Metadata library initialization error";
	case AACENC_ENCODE_ERROR:
		return "Encoding error";
	case AACENC_ENCODE_EOF:
		return "End of file";
	default:
		debug("Unknown error code: %#x", err);
		return "Unknown error";
	}
}
#endif

#if ENABLE_APTX
/**
 * Destroy apt-X encoder and free handler.
 *
 * @param enc Initialized encoder handler. */
void aptxbtenc_destroy_free(APTXENC enc) {
	if (aptxbtenc_destroy != NULL)
		aptxbtenc_destroy(enc);
	free(enc);
}
#endif

#if ENABLE_APTX_HD
/**
 * Destroy apt-X HD encoder and free handler.
 *
 * @param enc Initialized encoder handler. */
void aptxhdbtenc_destroy_free(APTXENC enc) {
	if (aptxhdbtenc_destroy != NULL)
		aptxhdbtenc_destroy(enc);
	free(enc);
}
#endif

#if ENABLE_LDAC
/**
 * Get string representation of the LDAC error code.
 *
 * @param err LDAC error code.
 * @return Human-readable string. */
const char *ldacBT_strerror(int err) {
	switch (LDACBT_API_ERR(err)) {
	case LDACBT_ERR_NONE:
		return "Success";
	case LDACBT_ERR_ASSERT_SAMPLING_FREQ:
	case LDACBT_ERR_ASSERT_SUP_SAMPLING_FREQ:
	case LDACBT_ERR_CHECK_SAMPLING_FREQ:
		return "Invalid sample rate";
	case LDACBT_ERR_ASSERT_CHANNEL_CONFIG:
	case LDACBT_ERR_CHECK_CHANNEL_CONFIG:
		return "Invalid channel config";
	case LDACBT_ERR_ASSERT_FRAME_LENGTH:
	case LDACBT_ERR_ASSERT_SUP_FRAME_LENGTH:
	case LDACBT_ERR_ASSERT_FRAME_STATUS:
		return "Invalid frame status";
	case LDACBT_ERR_ASSERT_NSHIFT:
		return "Invalid N-shift";
	case LDACBT_ERR_ASSERT_CHANNEL_MODE:
		return "Invalid channel mode";
	case LDACBT_ERR_ALTER_EQMID_LIMITED:
		return "EQMID limited";
	case LDACBT_ERR_HANDLE_NOT_INIT:
		return "Invalid handle";
	case LDACBT_ERR_ILL_EQMID:
		return "Unsupported EQMID";
	case LDACBT_ERR_ILL_SAMPLING_FREQ:
		return "Unsupported sample rate";
	case LDACBT_ERR_ILL_NUM_CHANNEL:
		return "Unsupported channels";
	case LDACBT_ERR_ILL_MTU_SIZE:
		return "Unsupported MTU";
	default:
		debug("Unknown error code: %#x", err);
		return "Unknown error";
	}
}
#endif<|MERGE_RESOLUTION|>--- conflicted
+++ resolved
@@ -85,13 +85,7 @@
 #endif
 #if ENABLE_APTX
 		case A2DP_CODEC_VENDOR_APTX:
-<<<<<<< HEAD
 			return "/A2DP/APTX/Source";
-=======
-			return "/A2DP/aptX/Source";
-#endif
-#if ENABLE_APTX_HD
->>>>>>> 0144c5a6
 		case A2DP_CODEC_VENDOR_APTX_HD:
 			return "/A2DP/aptXHD/Source";
 #endif
@@ -121,13 +115,7 @@
 #endif
 #if ENABLE_APTX
 		case A2DP_CODEC_VENDOR_APTX:
-<<<<<<< HEAD
 			return "/A2DP/APTX/Sink";
-=======
-			return "/A2DP/aptX/Sink";
-#endif
-#if ENABLE_APTX_HD
->>>>>>> 0144c5a6
 		case A2DP_CODEC_VENDOR_APTX_HD:
 			return "/A2DP/aptXHD/Sink";
 #endif
@@ -223,20 +211,10 @@
 		A2DP_CODEC_MPEG24,
 #endif
 #if ENABLE_APTX
-<<<<<<< HEAD
 	case A2DP_CODEC_VENDOR_APTX:
 		return "APT-X";
 	case A2DP_CODEC_VENDOR_APTX_HD:
 		return "APT-X HD";
-=======
-		A2DP_CODEC_VENDOR_APTX,
-#endif
-#if ENABLE_APTX_HD
-		A2DP_CODEC_VENDOR_APTX_HD,
-#endif
-#if ENABLE_FASTSTREAM
-		A2DP_CODEC_VENDOR_FASTSTREAM,
->>>>>>> 0144c5a6
 #endif
 #if ENABLE_LDAC
 		A2DP_CODEC_VENDOR_LDAC,
@@ -354,13 +332,7 @@
 #endif
 #if ENABLE_APTX
 		case A2DP_CODEC_VENDOR_APTX:
-<<<<<<< HEAD
 			return "A2DP Source (APT-X)";
-=======
-			return "A2DP Source (aptX)";
-#endif
-#if ENABLE_APTX_HD
->>>>>>> 0144c5a6
 		case A2DP_CODEC_VENDOR_APTX_HD:
 			return "A2DP Source (aptX HD)";
 #endif
@@ -389,13 +361,7 @@
 #endif
 #if ENABLE_APTX
 		case A2DP_CODEC_VENDOR_APTX:
-<<<<<<< HEAD
 			return "A2DP Sink (APT-X)";
-=======
-			return "A2DP Sink (aptX)";
-#endif
-#if ENABLE_APTX_HD
->>>>>>> 0144c5a6
 		case A2DP_CODEC_VENDOR_APTX_HD:
 			return "A2DP Sink (aptX HD)";
 #endif
