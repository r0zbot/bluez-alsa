# BlueALSA - Makefile.am
# Copyright (c) 2016-2020 Arkadiusz Bokowy

bin_PROGRAMS = bluealsa
SUBDIRS = asound

dbusconfdir = @DBUS_CONF_DIR@
dist_dbusconf_DATA = bluealsa.conf

bluealsa_SOURCES = \
	shared/ffb.c \
	shared/log.c \
	shared/rt.c \
	a2dp.c \
	a2dp-audio.c \
	at.c \
	audio.c \
	ba-adapter.c \
	ba-device.c \
	ba-rfcomm.c \
	ba-transport.c \
	bluealsa.c \
	bluealsa-dbus.c \
	bluealsa-iface.c \
	bluez.c \
	bluez-iface.c \
	dbus.c \
	hci.c \
	sbc.c \
	sco.c \
	utils.c \
	main.c

if ENABLE_MSBC
bluealsa_SOURCES += \
	msbc.c
endif

if ENABLE_OFONO
bluealsa_SOURCES += \
	ofono.c \
	ofono-iface.c
endif

if ENABLE_UPOWER
bluealsa_SOURCES += \
	upower.c
endif

AM_CFLAGS = \
	@AAC_CFLAGS@ \
<<<<<<< HEAD
	@OPENAPTX_CFLAGS@ \
	@FFAPTX_CFLAGS@ \
=======
	@APTX_CFLAGS@ \
	@APTX_HD_CFLAGS@ \
>>>>>>> 0144c5a6
	@BLUEZ_CFLAGS@ \
	@GIO2_CFLAGS@ \
	@GLIB2_CFLAGS@ \
	@LDAC_ABR_CFLAGS@ \
	@LDAC_CFLAGS@ \
	@LIBUNWIND_CFLAGS@ \
	@MPG123_CFLAGS@ \
	@SBC_CFLAGS@

LDADD = \
	@AAC_LIBS@ \
<<<<<<< HEAD
	@FFAPTX_LIBS@ \
	@OPENAPTX_LIBS@ \
=======
	@APTX_HD_LIBS@ \
	@APTX_LIBS@ \
>>>>>>> 0144c5a6
	@BLUEZ_LIBS@ \
	@GIO2_LIBS@ \
	@GLIB2_LIBS@ \
	@LDAC_ABR_LIBS@ \
	@LDAC_LIBS@ \
	@LIBUNWIND_LIBS@ \
	@MP3LAME_LIBS@ \
	@MPG123_LIBS@ \
	@SBC_LIBS@<|MERGE_RESOLUTION|>--- conflicted
+++ resolved
@@ -49,13 +49,8 @@
 
 AM_CFLAGS = \
 	@AAC_CFLAGS@ \
-<<<<<<< HEAD
 	@OPENAPTX_CFLAGS@ \
 	@FFAPTX_CFLAGS@ \
-=======
-	@APTX_CFLAGS@ \
-	@APTX_HD_CFLAGS@ \
->>>>>>> 0144c5a6
 	@BLUEZ_CFLAGS@ \
 	@GIO2_CFLAGS@ \
 	@GLIB2_CFLAGS@ \
@@ -67,13 +62,8 @@
 
 LDADD = \
 	@AAC_LIBS@ \
-<<<<<<< HEAD
 	@FFAPTX_LIBS@ \
 	@OPENAPTX_LIBS@ \
-=======
-	@APTX_HD_LIBS@ \
-	@APTX_LIBS@ \
->>>>>>> 0144c5a6
 	@BLUEZ_LIBS@ \
 	@GIO2_LIBS@ \
 	@GLIB2_LIBS@ \
